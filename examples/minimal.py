""" Minimal example of a Simulation using rumdpy.

Simulation of a Lennard-Jones crystal in the NVT ensemble.

"""

import rumdpy as rp
from rumdpy.integrators import nvt

# Setup fcc configuration
configuration = rp.make_configuration_fcc(nx=8, ny=8, nz=8, rho=0.973, T=0.8 * 2)

# Setup pair potential.
compute_plan = rp.get_default_compute_plan(configuration) # avoid
pairpot_func = rp.apply_shifted_force_cutoff(rp.LJ_12_6)
params = [[[4.0, -4.0, 2.5], ], ]
pair_potential = rp.PairPotential(configuration, pairpot_func, params=params, max_num_nbs=1000, compute_plan=compute_plan)
pairs = pair_potential.get_interactions(configuration, exclusions=None, compute_plan=compute_plan, verbose=False) # move to Sim

# Setup integrator
integrator = nvt.setup_new(configuration, temperature=0.70, tau=0.2, dt=0.005, compute_plan=compute_plan, verbose=False)

# Setup Simulation. Total number of timesteps: num_blocks * steps_per_block
num_blocks = 16
steps_per_block = 1024*2
sim = rp.Simulation_new(configuration, pairs, integrator, num_blocks, steps_per_block, 
                        compute_plan, storage='LJ_T0.70.h5') 

# Run Simulation
for block in sim.run_blocks():
    sim.print_status(per_particle=True)
sim.print_summary()

# To get a plot of the MSD do something like this:
<<<<<<< HEAD
# python3 -m rumdpy.tools.calc_dynamics -f 4 -o msd.pdf LJ*.h5
# To get help:
# python3 -m rumdpy.tools.calc_dynamics --help
=======
# python3 ../rumdpy/tools/calc_dynamics.py -f 4 -o msd.pdf LJ_T*.h5
>>>>>>> e279a6ab
<|MERGE_RESOLUTION|>--- conflicted
+++ resolved
@@ -32,10 +32,4 @@
 sim.print_summary()
 
 # To get a plot of the MSD do something like this:
-<<<<<<< HEAD
-# python3 -m rumdpy.tools.calc_dynamics -f 4 -o msd.pdf LJ*.h5
-# To get help:
-# python3 -m rumdpy.tools.calc_dynamics --help
-=======
-# python3 ../rumdpy/tools/calc_dynamics.py -f 4 -o msd.pdf LJ_T*.h5
->>>>>>> e279a6ab
+# python3 ../rumdpy/tools/calc_dynamics.py -f 4 -o msd.pdf LJ_T*.h5