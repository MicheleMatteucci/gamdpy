--- conflicted
+++ resolved
@@ -72,15 +72,7 @@
         self.zero_kernel(self.d_output_array)
 
     def update_at_end_of_timeblock(self, block:int):
-<<<<<<< HEAD
-        if self.storage[-3:]=='.h5':
-            with h5py.File(self.storage, "a") as f:
-                f['scalars'][block,:] = self.d_output_array.copy_to_host()
-        elif self.storage=='memory':
-            self.output['scalars'][block,:] = self.d_output_array.copy_to_host()
-=======
         self.output['scalars'][block, :] = self.d_output_array.copy_to_host()
->>>>>>> b2d8dd64
     
     def get_kernel(self, configuration, compute_plan):
         # Unpack parameters from configuration and compute_plan
