--- conflicted
+++ resolved
@@ -53,18 +53,9 @@
     storage : str
         Storage for the simulation output. Can be 'memory' or a filename with extension '.h5'.
 
-<<<<<<< HEAD
-<<<<<<< HEAD
-=======
     compute_flags : dict
         For each scalar quantity, and stresses, specifies whether to be calculated
 
->>>>>>> c21ca343276e2fa64d067c7aa32ad48c593679c3
-=======
-    compute_flags : dict
-        For each scalar quantity, and stresses, specifies whether to be calculated
-
->>>>>>> 51096817
     verbose : bool
         If True, print verbose output.
 
@@ -85,10 +76,7 @@
                  runtime_actions: list[RuntimeAction],
                  num_steps=0, num_timeblocks=0, steps_per_timeblock=0,
                  compute_plan=None, storage='output.h5',
-<<<<<<< HEAD
-=======
                  #compute_flags=None, 
->>>>>>> c21ca343276e2fa64d067c7aa32ad48c593679c3
                  verbose=False, timing=True,
                  steps_in_kernel_test=1):
 
