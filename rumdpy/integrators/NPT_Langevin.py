--- conflicted
+++ resolved
@@ -41,11 +41,7 @@
                 self.barostatModeISO, np.int32(self.boxFlucCoord), 
                 rng_states, d_barostat_state, d_barostatVirial, d_length_ratio)
     
-<<<<<<< HEAD
-    def get_kernel(self, configuration, compute_plan, interactions_kernel, verbose=False):
-=======
-    def get_kernel(self, configuration, compute_plan, compute_flags, verbose=False):
->>>>>>> 8d772ad0
+    def get_kernel(self, configuration, compute_plan, compute_flags, interactions_kernel, verbose=False):
 
         # Unpack parameters from configuration and compute_plan
         D, num_part = configuration.D, configuration.N
