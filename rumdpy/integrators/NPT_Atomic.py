--- conflicted
+++ resolved
@@ -181,14 +181,9 @@
         update_thermostat_barostat_state = cuda.jit(device=gridsync)(update_thermostat_barostat_state)
         scale_box = cuda.jit(device=gridsync)(scale_box)
 
-<<<<<<< HEAD
-        if gridsync: # construct and return device function
-            def kernel(grid, vectors, scalars, r_im, sim_box, integrator_params, time, ptype):
-=======
         if gridsync:        # pragma: no cover
             # construct and return device function
-            def kernel(grid, vectors, scalars, r_im, sim_box, integrator_params, time):
->>>>>>> 2c8febd2
+            def kernel(grid, vectors, scalars, r_im, sim_box, integrator_params, time, ptype):
                 step(  grid, vectors, scalars, r_im, sim_box, integrator_params, time)
                 grid.sync()
                 scale_box(vectors, sim_box, integrator_params)
@@ -196,14 +191,9 @@
                 update_thermostat_barostat_state(vectors, sim_box, integrator_params, time)
                 return
             return cuda.jit(device=gridsync)(kernel)
-<<<<<<< HEAD
-        else: # return python function, which makes kernel-calls
-            def kernel(grid, vectors, scalars, r_im, sim_box, integrator_params, time, ptype):
-=======
         else:       # pragma: no cover
             # return python function, which makes kernel-calls
-            def kernel(grid, vectors, scalars, r_im, sim_box, integrator_params, time):
->>>>>>> 2c8febd2
+            def kernel(grid, vectors, scalars, r_im, sim_box, integrator_params, time, ptype):
                 step[num_blocks, (pb, 1)](grid, vectors, scalars, r_im, sim_box, integrator_params, time)
                 scale_box[num_blocks, (pb, 1)](vectors, sim_box, integrator_params)
                 update_thermostat_barostat_state[1, (1, 1)](vectors, sim_box, integrator_params, time)
